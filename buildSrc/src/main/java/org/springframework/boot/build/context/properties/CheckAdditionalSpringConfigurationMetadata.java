/*
 * Copyright 2012-present the original author or authors.
 *
 * Licensed under the Apache License, Version 2.0 (the "License");
 * you may not use this file except in compliance with the License.
 * You may obtain a copy of the License at
 *
 *      https://www.apache.org/licenses/LICENSE-2.0
 *
 * Unless required by applicable law or agreed to in writing, software
 * distributed under the License is distributed on an "AS IS" BASIS,
 * WITHOUT WARRANTIES OR CONDITIONS OF ANY KIND, either express or implied.
 * See the License for the specific language governing permissions and
 * limitations under the License.
 */

package org.springframework.boot.build.context.properties;

import java.io.File;
import java.io.IOException;

import org.gradle.api.file.FileTree;
import org.gradle.api.file.RegularFileProperty;
import org.gradle.api.tasks.InputFiles;
import org.gradle.api.tasks.OutputFile;
import org.gradle.api.tasks.PathSensitive;
import org.gradle.api.tasks.PathSensitivity;
import org.gradle.api.tasks.SourceTask;
import org.gradle.api.tasks.TaskAction;
import org.gradle.api.tasks.VerificationException;
import tools.jackson.core.StreamReadFeature;
import tools.jackson.databind.json.JsonMapper;

import org.springframework.boot.build.context.properties.ConfigurationPropertiesAnalyzer.Report;

/**
 * {@link SourceTask} that checks additional Spring configuration metadata files.
 *
 * @author Andy Wilkinson
 */
public abstract class CheckAdditionalSpringConfigurationMetadata extends SourceTask {

	private final File projectDir;

	public CheckAdditionalSpringConfigurationMetadata() {
		this.projectDir = getProject().getProjectDir();
	}

	@OutputFile
	public abstract RegularFileProperty getReportLocation();

	@Override
	@InputFiles
	@PathSensitive(PathSensitivity.RELATIVE)
	public FileTree getSource() {
		return super.getSource();
	}

	@TaskAction
	void check() throws IOException {
<<<<<<< HEAD
		Report report = createReport();
=======
		ConfigurationPropertiesAnalyzer analyzer = new ConfigurationPropertiesAnalyzer(getSource().getFiles());
		Report report = new Report(this.projectDir);
		analyzer.analyzeSort(report);
>>>>>>> 52951ed8
		File reportFile = getReportLocation().get().getAsFile();
		report.write(reportFile);
		if (report.hasProblems()) {
			throw new VerificationException(
					"Problems found in additional Spring configuration metadata. See " + reportFile + " for details.");
		}
	}

<<<<<<< HEAD
	@SuppressWarnings("unchecked")
	private Report createReport() {
		JsonMapper jsonMapper = JsonMapper.builder().enable(StreamReadFeature.INCLUDE_SOURCE_IN_LOCATION).build();
		Report report = new Report();
		for (File file : getSource().getFiles()) {
			Analysis analysis = report.analysis(this.projectDir.toPath().relativize(file.toPath()));
			Map<String, Object> json = jsonMapper.readValue(file, Map.class);
			check("groups", json, analysis);
			check("properties", json, analysis);
			check("hints", json, analysis);
		}
		return report;
	}

	@SuppressWarnings("unchecked")
	private void check(String key, Map<String, Object> json, Analysis analysis) {
		List<Map<String, Object>> groups = (List<Map<String, Object>>) json.getOrDefault(key, Collections.emptyList());
		List<String> names = groups.stream().map((group) -> (String) group.get("name")).toList();
		List<String> sortedNames = sortedCopy(names);
		for (int i = 0; i < names.size(); i++) {
			String actual = names.get(i);
			String expected = sortedNames.get(i);
			if (!actual.equals(expected)) {
				analysis.problems.add("Wrong order at $." + key + "[" + i + "].name - expected '" + expected
						+ "' but found '" + actual + "'");
			}
		}
	}

	private List<String> sortedCopy(Collection<String> original) {
		List<String> copy = new ArrayList<>(original);
		Collections.sort(copy);
		return copy;
	}

	private static final class Report implements Iterable<String> {

		private final List<Analysis> analyses = new ArrayList<>();

		private Analysis analysis(Path path) {
			Analysis analysis = new Analysis(path);
			this.analyses.add(analysis);
			return analysis;
		}

		private boolean hasProblems() {
			for (Analysis analysis : this.analyses) {
				if (!analysis.problems.isEmpty()) {
					return true;
				}
			}
			return false;
		}

		@Override
		public Iterator<String> iterator() {
			List<String> lines = new ArrayList<>();
			for (Analysis analysis : this.analyses) {
				lines.add(analysis.source.toString());
				lines.add("");
				if (analysis.problems.isEmpty()) {
					lines.add("No problems found.");
				}
				else {
					lines.addAll(analysis.problems);
				}
				lines.add("");
			}
			return lines.iterator();
		}

	}

	private static final class Analysis {

		private final List<String> problems = new ArrayList<>();

		private final Path source;

		private Analysis(Path source) {
			this.source = source;
		}

	}

=======
>>>>>>> 52951ed8
}<|MERGE_RESOLUTION|>--- conflicted
+++ resolved
@@ -28,8 +28,6 @@
 import org.gradle.api.tasks.SourceTask;
 import org.gradle.api.tasks.TaskAction;
 import org.gradle.api.tasks.VerificationException;
-import tools.jackson.core.StreamReadFeature;
-import tools.jackson.databind.json.JsonMapper;
 
 import org.springframework.boot.build.context.properties.ConfigurationPropertiesAnalyzer.Report;
 
@@ -58,13 +56,9 @@
 
 	@TaskAction
 	void check() throws IOException {
-<<<<<<< HEAD
-		Report report = createReport();
-=======
 		ConfigurationPropertiesAnalyzer analyzer = new ConfigurationPropertiesAnalyzer(getSource().getFiles());
 		Report report = new Report(this.projectDir);
 		analyzer.analyzeSort(report);
->>>>>>> 52951ed8
 		File reportFile = getReportLocation().get().getAsFile();
 		report.write(reportFile);
 		if (report.hasProblems()) {
@@ -73,92 +67,4 @@
 		}
 	}
 
-<<<<<<< HEAD
-	@SuppressWarnings("unchecked")
-	private Report createReport() {
-		JsonMapper jsonMapper = JsonMapper.builder().enable(StreamReadFeature.INCLUDE_SOURCE_IN_LOCATION).build();
-		Report report = new Report();
-		for (File file : getSource().getFiles()) {
-			Analysis analysis = report.analysis(this.projectDir.toPath().relativize(file.toPath()));
-			Map<String, Object> json = jsonMapper.readValue(file, Map.class);
-			check("groups", json, analysis);
-			check("properties", json, analysis);
-			check("hints", json, analysis);
-		}
-		return report;
-	}
-
-	@SuppressWarnings("unchecked")
-	private void check(String key, Map<String, Object> json, Analysis analysis) {
-		List<Map<String, Object>> groups = (List<Map<String, Object>>) json.getOrDefault(key, Collections.emptyList());
-		List<String> names = groups.stream().map((group) -> (String) group.get("name")).toList();
-		List<String> sortedNames = sortedCopy(names);
-		for (int i = 0; i < names.size(); i++) {
-			String actual = names.get(i);
-			String expected = sortedNames.get(i);
-			if (!actual.equals(expected)) {
-				analysis.problems.add("Wrong order at $." + key + "[" + i + "].name - expected '" + expected
-						+ "' but found '" + actual + "'");
-			}
-		}
-	}
-
-	private List<String> sortedCopy(Collection<String> original) {
-		List<String> copy = new ArrayList<>(original);
-		Collections.sort(copy);
-		return copy;
-	}
-
-	private static final class Report implements Iterable<String> {
-
-		private final List<Analysis> analyses = new ArrayList<>();
-
-		private Analysis analysis(Path path) {
-			Analysis analysis = new Analysis(path);
-			this.analyses.add(analysis);
-			return analysis;
-		}
-
-		private boolean hasProblems() {
-			for (Analysis analysis : this.analyses) {
-				if (!analysis.problems.isEmpty()) {
-					return true;
-				}
-			}
-			return false;
-		}
-
-		@Override
-		public Iterator<String> iterator() {
-			List<String> lines = new ArrayList<>();
-			for (Analysis analysis : this.analyses) {
-				lines.add(analysis.source.toString());
-				lines.add("");
-				if (analysis.problems.isEmpty()) {
-					lines.add("No problems found.");
-				}
-				else {
-					lines.addAll(analysis.problems);
-				}
-				lines.add("");
-			}
-			return lines.iterator();
-		}
-
-	}
-
-	private static final class Analysis {
-
-		private final List<String> problems = new ArrayList<>();
-
-		private final Path source;
-
-		private Analysis(Path source) {
-			this.source = source;
-		}
-
-	}
-
-=======
->>>>>>> 52951ed8
 }