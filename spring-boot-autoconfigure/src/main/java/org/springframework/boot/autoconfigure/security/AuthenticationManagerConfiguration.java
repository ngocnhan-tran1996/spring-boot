--- conflicted
+++ resolved
@@ -22,20 +22,14 @@
 
 import org.apache.commons.logging.Log;
 import org.apache.commons.logging.LogFactory;
-<<<<<<< HEAD
+import org.springframework.beans.factory.NoSuchBeanDefinitionException;
 import org.springframework.beans.factory.SmartInitializingSingleton;
-=======
-import org.springframework.beans.factory.NoSuchBeanDefinitionException;
->>>>>>> 8b979fa2
 import org.springframework.beans.factory.annotation.Autowired;
 import org.springframework.boot.autoconfigure.condition.ConditionalOnBean;
 import org.springframework.boot.autoconfigure.condition.ConditionalOnMissingBean;
 import org.springframework.boot.autoconfigure.security.SecurityProperties.User;
-<<<<<<< HEAD
 import org.springframework.context.ApplicationContext;
-=======
 import org.springframework.context.ApplicationListener;
->>>>>>> 8b979fa2
 import org.springframework.context.annotation.Bean;
 import org.springframework.context.annotation.Configuration;
 import org.springframework.context.annotation.Primary;
@@ -84,44 +78,8 @@
 	}
 
 	@Bean
-<<<<<<< HEAD
-	public static BootDefaultingAuthenticationConfigurerAdapter bootDefaultingAuthenticationConfigurerAdapter(
-			SecurityProperties security, List<SecurityPrerequisite> dependencies) {
-		return new BootDefaultingAuthenticationConfigurerAdapter(security);
-	}
-
-	@Component
-	protected static class AuthenticationManagerConfigurationListener implements
-			SmartInitializingSingleton {
-
-		@Autowired
-		private AuthenticationEventPublisher authenticationEventPublisher;
-
-		@Autowired
-		private ApplicationContext context;
-
-		@Override
-		public void afterSingletonsInstantiated() {
-			if (this.context.getBeanNamesForType(AuthenticationManager.class).length == 0) {
-				return;
-			}
-			AuthenticationManager manager = this.context
-					.getBean(AuthenticationManager.class);
-			if (manager instanceof ProviderManager) {
-				((ProviderManager) manager)
-						.setAuthenticationEventPublisher(this.authenticationEventPublisher);
-			}
-		}
-
-	}
-
-	/**
-	 * We must add {@link BootDefaultingAuthenticationConfigurerAdapter} in the init phase
-	 * of the last {@link GlobalAuthenticationConfigurerAdapter}. The reason is that the
-	 * typical flow is something like:
-=======
 	public static SpringBootAuthenticationConfigurerAdapter springBootAuthenticationConfigurerAdapter(
-			SecurityProperties securityProperties, List<SecurityPrequisite> dependencies) {
+			SecurityProperties securityProperties, List<SecurityPrerequisite> dependencies) {
 		return new SpringBootAuthenticationConfigurerAdapter(securityProperties);
 	}
 
@@ -132,7 +90,6 @@
 	 * {@link GlobalAuthenticationConfigurerAdapter}. The reason is that the typical flow
 	 * is something like:
 	 *
->>>>>>> 8b979fa2
 	 * <ul>
 	 * <li>A
 	 * {@link GlobalAuthenticationConfigurerAdapter#init(AuthenticationManagerBuilder)}
@@ -225,16 +182,19 @@
 	 */
 	@Component
 	protected static class AuthenticationManagerConfigurationListener implements
-			ApplicationListener<ContextRefreshedEvent> {
+			SmartInitializingSingleton {
 
 		@Autowired
 		private AuthenticationEventPublisher eventPublisher;
 
+		@Autowired
+		private ApplicationContext context;
+
 		@Override
-		public void onApplicationEvent(ContextRefreshedEvent event) {
+		public void afterSingletonsInstantiated() {
 			try {
-				configureAuthenticationManager(event.getApplicationContext().getBean(
-						AuthenticationManager.class));
+				configureAuthenticationManager(this.context
+						.getBean(AuthenticationManager.class));
 			}
 			catch (NoSuchBeanDefinitionException ex) {
 				// Ignore
