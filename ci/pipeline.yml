--- conflicted
+++ resolved
@@ -94,13 +94,8 @@
     <<: *git-repo-resource-source
 - name: git-repo-windows
   type: git
-<<<<<<< HEAD
-  icon: github-circle
-  source:
-=======
   icon: github
-  source: 
->>>>>>> 0fd7dd29
+  source:
     <<: *git-repo-resource-source
     git_config:
     - name: core.autocrlf
