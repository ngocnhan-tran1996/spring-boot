--- conflicted
+++ resolved
@@ -138,17 +138,9 @@
 			return new EnvironmentEndpoint(new AbstractEnvironment() {
 
 				@Override
-<<<<<<< HEAD
-				protected void customizePropertySources(
-						MutablePropertySources propertySources) {
-					environment.getPropertySources().stream()
-							.filter(this::includedPropertySource)
+				protected void customizePropertySources(MutablePropertySources propertySources) {
+					environment.getPropertySources().stream().filter(this::includedPropertySource)
 							.forEach(propertySources::addLast);
-=======
-				protected void customizePropertySources(MutablePropertySources propertySources) {
-					StreamSupport.stream(environment.getPropertySources().spliterator(), false)
-							.filter(this::includedPropertySource).forEach(propertySources::addLast);
->>>>>>> c6c139d9
 				}
 
 				private boolean includedPropertySource(PropertySource<?> propertySource) {
