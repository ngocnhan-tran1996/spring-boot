/*
 * Copyright 2012-2023 the original author or authors.
 *
 * Licensed under the Apache License, Version 2.0 (the "License");
 * you may not use this file except in compliance with the License.
 * You may obtain a copy of the License at
 *
 *      https://www.apache.org/licenses/LICENSE-2.0
 *
 * Unless required by applicable law or agreed to in writing, software
 * distributed under the License is distributed on an "AS IS" BASIS,
 * WITHOUT WARRANTIES OR CONDITIONS OF ANY KIND, either express or implied.
 * See the License for the specific language governing permissions and
 * limitations under the License.
 */

package org.springframework.boot.sql.init.dependency;

import java.io.File;
import java.io.FileWriter;
import java.io.IOException;
import java.net.URL;
import java.util.Arrays;
import java.util.Collection;
import java.util.Collections;
import java.util.Enumeration;
import java.util.HashMap;
import java.util.HashSet;
import java.util.LinkedHashSet;
import java.util.List;
import java.util.Map;
import java.util.Properties;
import java.util.Set;
import java.util.function.Consumer;

import org.junit.jupiter.api.BeforeEach;
import org.junit.jupiter.api.Test;
import org.junit.jupiter.api.io.TempDir;

import org.springframework.beans.factory.config.BeanDefinition;
import org.springframework.beans.factory.config.BeanFactoryPostProcessor;
import org.springframework.beans.factory.config.ConfigurableListableBeanFactory;
import org.springframework.beans.factory.support.BeanDefinitionBuilder;
import org.springframework.context.annotation.AnnotationConfigApplicationContext;
import org.springframework.context.annotation.Bean;
import org.springframework.context.annotation.Configuration;
import org.springframework.context.annotation.Import;
import org.springframework.core.Ordered;
import org.springframework.core.env.ConfigurableEnvironment;
import org.springframework.core.env.Environment;
import org.springframework.mock.env.MockEnvironment;

import static org.assertj.core.api.Assertions.assertThat;
import static org.mockito.BDDMockito.given;
import static org.mockito.BDDMockito.then;
import static org.mockito.Mockito.mock;
import static org.mockito.Mockito.reset;

/**
 * Tests for {@link DatabaseInitializationDependencyConfigurer}.
 *
 * @author Andy Wilkinson
 * @author Phillip Webb
 */
class DatabaseInitializationDependencyConfigurerTests {

	private final ConfigurableEnvironment environment = new MockEnvironment();

	@TempDir
	File temp;

	@BeforeEach
	void resetMocks() {
		reset(MockDatabaseInitializerDetector.instance, OrderedNearLowestMockDatabaseInitializerDetector.instance,
				OrderedLowestMockDatabaseInitializerDetector.instance,
				MockedDependsOnDatabaseInitializationDetector.instance);
	}

	@Test
	void beanFactoryPostProcessorHasOrderAllowingSubsequentPostProcessorsToFineTuneDependencies() {
		performDetection(Arrays.asList(MockDatabaseInitializerDetector.class,
				MockedDependsOnDatabaseInitializationDetector.class), (context) -> {
					BeanDefinition alpha = BeanDefinitionBuilder.rootBeanDefinition(String.class).getBeanDefinition();
					BeanDefinition bravo = BeanDefinitionBuilder.rootBeanDefinition(String.class).getBeanDefinition();
					context.register(DependsOnCaptor.class);
					context.register(DependencyConfigurerConfiguration.class);
					context.registerBeanDefinition("alpha", alpha);
					context.registerBeanDefinition("bravo", bravo);
					given(MockDatabaseInitializerDetector.instance.detect(context.getBeanFactory()))
						.willReturn(Collections.singleton("alpha"));
					given(MockedDependsOnDatabaseInitializationDetector.instance.detect(context.getBeanFactory()))
						.willReturn(Collections.singleton("bravo"));
					context.refresh();
					assertThat(DependsOnCaptor.dependsOn).hasEntrySatisfying("bravo",
							(dependencies) -> assertThat(dependencies).containsExactly("alpha"));
					assertThat(DependsOnCaptor.dependsOn).doesNotContainKey("alpha");
				});
	}

	@Test
	void whenDetectorsAreCreatedThenTheEnvironmentCanBeInjected() {
		performDetection(Arrays.asList(ConstructorInjectionDatabaseInitializerDetector.class,
				ConstructorInjectionDependsOnDatabaseInitializationDetector.class), (context) -> {
					BeanDefinition alpha = BeanDefinitionBuilder.rootBeanDefinition(String.class).getBeanDefinition();
					context.registerBeanDefinition("alpha", alpha);
					context.register(DependencyConfigurerConfiguration.class);
					context.refresh();
					assertThat(ConstructorInjectionDatabaseInitializerDetector.environment).isEqualTo(this.environment);
					assertThat(ConstructorInjectionDependsOnDatabaseInitializationDetector.environment)
						.isEqualTo(this.environment);
				});
	}

	@Test
	void whenDependenciesAreConfiguredThenBeansThatDependUponDatabaseInitializationDependUponDetectedDatabaseInitializers() {
		BeanDefinition alpha = BeanDefinitionBuilder.rootBeanDefinition(String.class).getBeanDefinition();
		BeanDefinition bravo = BeanDefinitionBuilder.rootBeanDefinition(String.class).getBeanDefinition();
		performDetection(Arrays.asList(MockDatabaseInitializerDetector.class,
				MockedDependsOnDatabaseInitializationDetector.class), (context) -> {
					context.registerBeanDefinition("alpha", alpha);
					context.registerBeanDefinition("bravo", bravo);
					given(MockDatabaseInitializerDetector.instance.detect(context.getBeanFactory()))
						.willReturn(Collections.singleton("alpha"));
					given(MockedDependsOnDatabaseInitializationDetector.instance.detect(context.getBeanFactory()))
						.willReturn(Collections.singleton("bravo"));
					context.register(DependencyConfigurerConfiguration.class);
					context.refresh();
					assertThat(alpha.getAttribute(DatabaseInitializerDetector.class.getName()))
						.isEqualTo(MockDatabaseInitializerDetector.class.getName());
					assertThat(bravo.getAttribute(DatabaseInitializerDetector.class.getName())).isNull();
					then(MockDatabaseInitializerDetector.instance).should()
						.detectionComplete(context.getBeanFactory(), Collections.singleton("alpha"));
					assertThat(bravo.getDependsOn()).containsExactly("alpha");
				});
	}

	@Test
	void whenDependenciesAreConfiguredDetectedDatabaseInitializersAreInitializedInCorrectOrder() {
		BeanDefinition alpha = BeanDefinitionBuilder.rootBeanDefinition(String.class).getBeanDefinition();
		BeanDefinition bravo1 = BeanDefinitionBuilder.rootBeanDefinition(String.class).getBeanDefinition();
		BeanDefinition bravo2 = BeanDefinitionBuilder.rootBeanDefinition(String.class).getBeanDefinition();
		BeanDefinition charlie = BeanDefinitionBuilder.rootBeanDefinition(String.class).getBeanDefinition();
		BeanDefinition delta = BeanDefinitionBuilder.rootBeanDefinition(String.class).getBeanDefinition();
		performDetection(
				Arrays.asList(MockDatabaseInitializerDetector.class, OrderedLowestMockDatabaseInitializerDetector.class,
						OrderedNearLowestMockDatabaseInitializerDetector.class,
						MockedDependsOnDatabaseInitializationDetector.class),
				(context) -> {
					given(MockDatabaseInitializerDetector.instance.detect(context.getBeanFactory()))
						.willReturn(Collections.singleton("alpha"));
					given(OrderedNearLowestMockDatabaseInitializerDetector.instance.detect(context.getBeanFactory()))
						.willReturn(new LinkedHashSet<>(Arrays.asList("bravo1", "bravo2")));
					given(OrderedLowestMockDatabaseInitializerDetector.instance.detect(context.getBeanFactory()))
						.willReturn(new LinkedHashSet<>(Arrays.asList("charlie")));
					given(MockedDependsOnDatabaseInitializationDetector.instance.detect(context.getBeanFactory()))
						.willReturn(Collections.singleton("delta"));
					context.registerBeanDefinition("alpha", alpha);
					context.registerBeanDefinition("bravo1", bravo1);
					context.registerBeanDefinition("bravo2", bravo2);
					context.registerBeanDefinition("charlie", charlie);
					context.registerBeanDefinition("delta", delta);
					context.register(DependencyConfigurerConfiguration.class);
					context.refresh();
					assertThat(delta.getDependsOn()).containsExactlyInAnyOrder("alpha", "bravo1", "bravo2", "charlie");
					assertThat(charlie.getDependsOn()).containsExactly("bravo1", "bravo2");
					assertThat(bravo1.getDependsOn()).containsExactly("alpha");
					assertThat(bravo2.getDependsOn()).containsExactly("alpha");
					assertThat(alpha.getDependsOn()).isNullOrEmpty();
				});
	}

	@Test
	void whenInAnAotProcessedContextDependsOnDatabaseInitializationPostProcessorDoesNothing() {
		withAotEnabled(() -> {
			BeanDefinition alpha = BeanDefinitionBuilder.rootBeanDefinition(String.class).getBeanDefinition();
			BeanDefinition bravo = BeanDefinitionBuilder.rootBeanDefinition(String.class).getBeanDefinition();
			performDetection(Arrays.asList(MockDatabaseInitializerDetector.class,
					MockedDependsOnDatabaseInitializationDetector.class), (context) -> {
						context.registerBeanDefinition("alpha", alpha);
						context.registerBeanDefinition("bravo", bravo);
						context.register(DependencyConfigurerConfiguration.class);
						context.refresh();
						assertThat(alpha.getAttribute(DatabaseInitializerDetector.class.getName())).isNull();
						assertThat(bravo.getAttribute(DatabaseInitializerDetector.class.getName())).isNull();
						then(MockDatabaseInitializerDetector.instance).shouldHaveNoInteractions();
						assertThat(bravo.getDependsOn()).isNull();
					});
		});
	}

	private void withAotEnabled(Runnable action) {
		System.setProperty("spring.aot.enabled", "true");
		try {
			action.run();
		}
		finally {
			System.clearProperty("spring.aot.enabled");
		}
	}

	private void performDetection(Collection<Class<?>> detectors,
			Consumer<AnnotationConfigApplicationContext> contextCallback) {
		DetectorSpringFactoriesClassLoader detectorSpringFactories = new DetectorSpringFactoriesClassLoader(this.temp);
		detectors.forEach(detectorSpringFactories::register);
		try (AnnotationConfigApplicationContext context = new AnnotationConfigApplicationContext()) {
			context.setEnvironment(this.environment);
			context.setClassLoader(detectorSpringFactories);
			contextCallback.accept(context);
		}
	}

	@Configuration(proxyBeanMethods = false)
	@Import(DatabaseInitializationDependencyConfigurer.class)
	static class DependencyConfigurerConfiguration {

	}

	static class ConstructorInjectionDatabaseInitializerDetector implements DatabaseInitializerDetector {

		private static Environment environment;

		ConstructorInjectionDatabaseInitializerDetector(Environment environment) {
			ConstructorInjectionDatabaseInitializerDetector.environment = environment;
		}

		@Override
		public Set<String> detect(ConfigurableListableBeanFactory beanFactory) {
			return Collections.singleton("alpha");
		}

	}

	static class ConstructorInjectionDependsOnDatabaseInitializationDetector
			implements DependsOnDatabaseInitializationDetector {

		private static Environment environment;

		ConstructorInjectionDependsOnDatabaseInitializationDetector(Environment environment) {
			ConstructorInjectionDependsOnDatabaseInitializationDetector.environment = environment;
		}

		@Override
		public Set<String> detect(ConfigurableListableBeanFactory beanFactory) {
			return Collections.emptySet();
		}

	}

	static class MockDatabaseInitializerDetector implements DatabaseInitializerDetector {

		private static final DatabaseInitializerDetector instance = mock(DatabaseInitializerDetector.class);

		@Override
		public Set<String> detect(ConfigurableListableBeanFactory beanFactory) {
			return instance.detect(beanFactory);
		}

		@Override
		public void detectionComplete(ConfigurableListableBeanFactory beanFactory,
				Set<String> databaseInitializerNames) {
			instance.detectionComplete(beanFactory, databaseInitializerNames);
		}

	}

	static class OrderedLowestMockDatabaseInitializerDetector implements DatabaseInitializerDetector {

		private static final DatabaseInitializerDetector instance = mock(DatabaseInitializerDetector.class);

		@Override
		public Set<String> detect(ConfigurableListableBeanFactory beanFactory) {
			return instance.detect(beanFactory);
		}

		@Override
		public int getOrder() {
			return Ordered.LOWEST_PRECEDENCE;
		}

	}

	static class OrderedNearLowestMockDatabaseInitializerDetector implements DatabaseInitializerDetector {

		private static final DatabaseInitializerDetector instance = mock(DatabaseInitializerDetector.class);

		@Override
		public Set<String> detect(ConfigurableListableBeanFactory beanFactory) {
			return instance.detect(beanFactory);
		}

		@Override
		public int getOrder() {
			return Ordered.LOWEST_PRECEDENCE - 100;
		}

	}

	static class MockedDependsOnDatabaseInitializationDetector implements DependsOnDatabaseInitializationDetector {

		private static final DependsOnDatabaseInitializationDetector instance = mock(
				DependsOnDatabaseInitializationDetector.class);

		@Override
		public Set<String> detect(ConfigurableListableBeanFactory beanFactory) {
			return instance.detect(beanFactory);
		}

	}

	static class DetectorSpringFactoriesClassLoader extends ClassLoader {

		private final Set<Class<DatabaseInitializerDetector>> databaseInitializerDetectors = new HashSet<>();

		private final Set<Class<DependsOnDatabaseInitializationDetector>> dependsOnDatabaseInitializationDetectors = new HashSet<>();

		private final File temp;

		DetectorSpringFactoriesClassLoader(File temp) {
			this.temp = temp;
		}

		@SuppressWarnings("unchecked")
		void register(Class<?> detector) {
			if (DatabaseInitializerDetector.class.isAssignableFrom(detector)) {
				this.databaseInitializerDetectors.add((Class<DatabaseInitializerDetector>) detector);
			}
			else if (DependsOnDatabaseInitializationDetector.class.isAssignableFrom(detector)) {
				this.dependsOnDatabaseInitializationDetectors
					.add((Class<DependsOnDatabaseInitializationDetector>) detector);
			}
			else {
				throw new IllegalArgumentException("Unsupported detector type '" + detector.getName() + "'");
			}
		}

		@Override
		public Enumeration<URL> getResources(String name) throws IOException {
			if (!"META-INF/spring.factories".equals(name)) {
				return super.findResources(name);
			}
			Properties properties = new Properties();
<<<<<<< HEAD
			properties.put(DatabaseInitializerDetector.class.getName(),
					String.join(",", this.databaseInitializerDetectors.stream().map(Class::getName).toList()));
			properties.put(DependsOnDatabaseInitializationDetector.class.getName(), String.join(",",
					this.dependsOnDatabaseInitializationDetectors.stream().map(Class::getName).toList()));
=======
			properties.put(DatabaseInitializerDetector.class.getName(), String.join(",",
					this.databaseInitializerDetectors.stream().map(Class::getName).collect(Collectors.toList())));
			properties.put(DependsOnDatabaseInitializationDetector.class.getName(),
					String.join(",",
							this.dependsOnDatabaseInitializationDetectors.stream()
								.map(Class::getName)
								.collect(Collectors.toList())));
>>>>>>> df5898a1
			File springFactories = new File(this.temp, "spring.factories");
			try (FileWriter writer = new FileWriter(springFactories)) {
				properties.store(writer, "");
			}
			return Collections.enumeration(Collections.singleton(springFactories.toURI().toURL()));
		}

	}

	@Configuration(proxyBeanMethods = false)
	static class DependsOnCaptor {

		static final Map<String, List<String>> dependsOn = new HashMap<>();

		@Bean
		static BeanFactoryPostProcessor dependsOnCapturingPostProcessor() {
			return (beanFactory) -> {
				dependsOn.clear();
				for (String name : beanFactory.getBeanDefinitionNames()) {
					storeDependsOn(name, beanFactory);
				}
			};
		}

		private static void storeDependsOn(String name, ConfigurableListableBeanFactory beanFactory) {
			String[] dependsOn = beanFactory.getBeanDefinition(name).getDependsOn();
			if (dependsOn != null) {
				DependsOnCaptor.dependsOn.put(name, Arrays.asList(dependsOn));
			}
		}

	}

}<|MERGE_RESOLUTION|>--- conflicted
+++ resolved
@@ -339,20 +339,10 @@
 				return super.findResources(name);
 			}
 			Properties properties = new Properties();
-<<<<<<< HEAD
 			properties.put(DatabaseInitializerDetector.class.getName(),
 					String.join(",", this.databaseInitializerDetectors.stream().map(Class::getName).toList()));
 			properties.put(DependsOnDatabaseInitializationDetector.class.getName(), String.join(",",
 					this.dependsOnDatabaseInitializationDetectors.stream().map(Class::getName).toList()));
-=======
-			properties.put(DatabaseInitializerDetector.class.getName(), String.join(",",
-					this.databaseInitializerDetectors.stream().map(Class::getName).collect(Collectors.toList())));
-			properties.put(DependsOnDatabaseInitializationDetector.class.getName(),
-					String.join(",",
-							this.dependsOnDatabaseInitializationDetectors.stream()
-								.map(Class::getName)
-								.collect(Collectors.toList())));
->>>>>>> df5898a1
 			File springFactories = new File(this.temp, "spring.factories");
 			try (FileWriter writer = new FileWriter(springFactories)) {
 				properties.store(writer, "");
