--- conflicted
+++ resolved
@@ -53,11 +53,8 @@
  * @author Brian Clozel
  * @author Stephane Nicoll
  * @author Scott Frederick
-<<<<<<< HEAD
  * @author Moritz Halbritter
-=======
  * @author Yanming Zhou
->>>>>>> 1f06aa2e
  */
 class DefaultErrorAttributesTests {
 
