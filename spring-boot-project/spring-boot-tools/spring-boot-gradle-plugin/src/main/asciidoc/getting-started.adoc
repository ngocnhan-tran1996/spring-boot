[[getting-started]]
== Getting started

To get started with the plugin it needs to be applied to your project.

ifeval::["{version-type}" == "RELEASE"]
The plugin is https://plugins.gradle.org/plugin/org.springframework.boot[published to Gradle's plugin portal] and can be applied using the `plugins` block:
[source,groovy,indent=0,subs="verbatim,attributes",role="primary"]
.Groovy
----
include::../gradle/getting-started/apply-plugin-release.gradle[]
----

[source,kotlin,indent=0,subs="verbatim,attributes",role="secondary"]
.Kotlin
----
include::../gradle/getting-started/apply-plugin-release.gradle.kts[]
----
endif::[]
ifeval::["{version-type}" == "MILESTONE"]
<<<<<<< HEAD
The plugin is published to the Spring milestones repository. Gradle can be configured to
use the milestones repository and the plugin can then be applied using the `plugins`
block. To configure Gradle to use the milestones repository, add the following to your
`settings.gradle` (Groovy) or `settings.gradle.kts` (Kotlin):
=======
The plugin is published to the Spring milestones repository.
For Gradle versions less than 4.10, this means that you must apply the plugin imperatively:

[source,groovy,indent=0,subs="verbatim,attributes"]
----
include::../gradle/getting-started/apply-plugin-milestone.gradle[]
----

For Gradle 4.10 and above, Gradle can be configured to use the milestones repository and it can be applied using the `plugins` block.
To configure Gradle to use the milestones repository, add the following to your `settings.gradle` (Groovy) or `settings.gradle.kts` (Kotlin):
>>>>>>> 7b1e10ed

[source,groovy,indent=0,subs="verbatim,attributes",role="primary"]
.Groovy
----
include::../gradle/getting-started/milestone-settings.gradle[]
----

[source,kotlin,indent=0,subs="verbatim,attributes",role="secondary"]
.Kotlin
----
include::../gradle/getting-started/milestone-settings.gradle.kts[]
----

The plugin can then be applied using the `plugins` block:

[source,groovy,indent=0,subs="verbatim,attributes",role="primary"]
.Groovy
----
include::../gradle/getting-started/apply-plugin-release.gradle[]
----

[source,kotlin,indent=0,subs="verbatim,attributes",role="secondary"]
.Kotlin
----
include::../gradle/getting-started/apply-plugin-release.gradle.kts[]
----
endif::[]
ifeval::["{version-type}" == "SNAPSHOT"]
<<<<<<< HEAD
The plugin is published to the Spring snapshots repository. Gradle can be configured to
use the snapshots repository and the plugin can then be applied using the `plugins`
block. To configure Gradle to use the snapshots repository, add the following to your
`settings.gradle` (Groovy) or `settings.gradle.kts` (Kotlin):
=======
The plugin is published to the Spring snapshots repository.
For Gradle versions less than 4.10, this means that you must apply the plugin imperatively:

[source,groovy,indent=0,subs="verbatim,attributes"]
----
include::../gradle/getting-started/apply-plugin-milestone.gradle[]
----

For Gradle 4.10 and above, Gradle can be configured to use the snapshots repository and it can be applied using the `plugins` block.
To configure Gradle to use the snapshots repository, add the following to your `settings.gradle` (Groovy) or `settings.gradle.kts` (Kotlin):
>>>>>>> 7b1e10ed

[source,groovy,indent=0,subs="verbatim,attributes",role="primary"]
.Groovy
----
include::../gradle/getting-started/snapshot-settings.gradle[]
----

[source,kotlin,indent=0,subs="verbatim,attributes",role="secondary"]
.Kotlin
----
include::../gradle/getting-started/snapshot-settings.gradle.kts[]
----

The plugin can then be applied using the `plugins` block:

[source,groovy,indent=0,subs="verbatim,attributes",role="primary"]
.Groovy
----
include::../gradle/getting-started/apply-plugin-release.gradle[]
----

[source,kotlin,indent=0,subs="verbatim,attributes",role="secondary"]
.Kotlin
----
include::../gradle/getting-started/apply-plugin-release.gradle.kts[]
----
endif::[]

Applied in isolation the plugin makes few changes to a project.
Instead, the plugin detects when certain other plugins are applied and reacts accordingly.
For example, when the `java` plugin is applied a task for building an executable jar is automatically configured.
A typical Spring Boot project will apply the {groovy-plugin}[`groovy`], {java-plugin}java_plugin.html[`java`], or {kotlin-plugin}[`org.jetbrains.kotlin.jvm`] plugin and the {dependency-management-plugin}[`io.spring.dependency-management`] plugin as a minimum.
For example:


[source,groovy,indent=0,subs="verbatim,attributes",role="primary"]
.Groovy
----
include::../gradle/getting-started/typical-plugins.gradle[tags=apply]
----

[source,kotlin,indent=0,subs="verbatim,attributes",role="secondary"]
.Kotlin
----
include::../gradle/getting-started/typical-plugins.gradle.kts[tags=apply]
----

To learn more about how the Spring Boot plugin behaves when other plugins are applied please see the section on <<reacting-to-other-plugins, reacting to other plugins>>.<|MERGE_RESOLUTION|>--- conflicted
+++ resolved
@@ -18,23 +18,9 @@
 ----
 endif::[]
 ifeval::["{version-type}" == "MILESTONE"]
-<<<<<<< HEAD
-The plugin is published to the Spring milestones repository. Gradle can be configured to
-use the milestones repository and the plugin can then be applied using the `plugins`
-block. To configure Gradle to use the milestones repository, add the following to your
-`settings.gradle` (Groovy) or `settings.gradle.kts` (Kotlin):
-=======
 The plugin is published to the Spring milestones repository.
-For Gradle versions less than 4.10, this means that you must apply the plugin imperatively:
-
-[source,groovy,indent=0,subs="verbatim,attributes"]
-----
-include::../gradle/getting-started/apply-plugin-milestone.gradle[]
-----
-
-For Gradle 4.10 and above, Gradle can be configured to use the milestones repository and it can be applied using the `plugins` block.
+Gradle can be configured to use the milestones repository and the plugin can then be applied using the `plugins` block.
 To configure Gradle to use the milestones repository, add the following to your `settings.gradle` (Groovy) or `settings.gradle.kts` (Kotlin):
->>>>>>> 7b1e10ed
 
 [source,groovy,indent=0,subs="verbatim,attributes",role="primary"]
 .Groovy
@@ -63,23 +49,9 @@
 ----
 endif::[]
 ifeval::["{version-type}" == "SNAPSHOT"]
-<<<<<<< HEAD
-The plugin is published to the Spring snapshots repository. Gradle can be configured to
-use the snapshots repository and the plugin can then be applied using the `plugins`
-block. To configure Gradle to use the snapshots repository, add the following to your
-`settings.gradle` (Groovy) or `settings.gradle.kts` (Kotlin):
-=======
 The plugin is published to the Spring snapshots repository.
-For Gradle versions less than 4.10, this means that you must apply the plugin imperatively:
-
-[source,groovy,indent=0,subs="verbatim,attributes"]
-----
-include::../gradle/getting-started/apply-plugin-milestone.gradle[]
-----
-
-For Gradle 4.10 and above, Gradle can be configured to use the snapshots repository and it can be applied using the `plugins` block.
+Gradle can be configured to use the snapshots repository and the plugin can then be applied using the `plugins` block.
 To configure Gradle to use the snapshots repository, add the following to your `settings.gradle` (Groovy) or `settings.gradle.kts` (Kotlin):
->>>>>>> 7b1e10ed
 
 [source,groovy,indent=0,subs="verbatim,attributes",role="primary"]
 .Groovy
