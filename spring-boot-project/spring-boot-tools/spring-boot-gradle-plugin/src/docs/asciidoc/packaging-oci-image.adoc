--- conflicted
+++ resolved
@@ -435,12 +435,7 @@
 
 
 [[build-image.examples.caches]]
-<<<<<<< HEAD
 === Builder Cache and Workspace Configuration
-
-=======
-=== Builder Cache Configuration
->>>>>>> afa4d274
 The CNB builder caches layers that are used when building and launching an image.
 By default, these caches are stored as named volumes in the Docker daemon with names that are derived from the full name of the target image.
 If the image name changes frequently, for example when the project version is used as a tag in the image name, then the caches can be invalidated frequently.
@@ -459,7 +454,6 @@
 include::../gradle/packaging/boot-build-image-caches.gradle.kts[tags=caches]
 ----
 
-<<<<<<< HEAD
 Builders and buildpacks need a location to store temporary files during image building.
 By default, this temporary build workspace is stored in a named volume.
 
@@ -476,9 +470,8 @@
 ----
 include::../gradle/packaging/boot-build-image-bind-caches.gradle.kts[tags=caches]
 ----
-=======
-
->>>>>>> afa4d274
+
+
 
 [[build-image.examples.docker]]
 === Docker Configuration
