/*
 * Copyright 2012-2023 the original author or authors.
 *
 * Licensed under the Apache License, Version 2.0 (the "License");
 * you may not use this file except in compliance with the License.
 * You may obtain a copy of the License at
 *
 *      https://www.apache.org/licenses/LICENSE-2.0
 *
 * Unless required by applicable law or agreed to in writing, software
 * distributed under the License is distributed on an "AS IS" BASIS,
 * WITHOUT WARRANTIES OR CONDITIONS OF ANY KIND, either express or implied.
 * See the License for the specific language governing permissions and
 * limitations under the License.
 */

package org.springframework.boot.maven;

import java.io.File;
import java.io.IOException;
import java.util.Arrays;
import java.util.List;
import java.util.Map;
import java.util.concurrent.atomic.AtomicReference;
import java.util.jar.JarFile;

import org.junit.jupiter.api.TestTemplate;
import org.junit.jupiter.api.extension.ExtendWith;

import org.springframework.boot.loader.tools.FileUtils;
import org.springframework.boot.loader.tools.JarModeLibrary;
import org.springframework.util.FileSystemUtils;

import static org.assertj.core.api.Assertions.assertThat;

/**
 * Integration tests for the Maven plugin's jar support.
 *
 * @author Andy Wilkinson
 * @author Madhura Bhave
 * @author Scott Frederick
 */
@ExtendWith(MavenBuildExtension.class)
class JarIntegrationTests extends AbstractArchiveIntegrationTests {

	@Override
	protected String getLayersIndexLocation() {
		return "BOOT-INF/layers.idx";
	}

	@TestTemplate
	void whenJarIsRepackagedInPlaceOnlyRepackagedJarIsInstalled(MavenBuild mavenBuild) {
		mavenBuild.project("jar").goals("install").execute((project) -> {
			File original = new File(project, "target/jar-0.0.1.BUILD-SNAPSHOT.jar.original");
			assertThat(original).isFile();
			File repackaged = new File(project, "target/jar-0.0.1.BUILD-SNAPSHOT.jar");
			assertThat(launchScript(repackaged)).isEmpty();
			assertThat(jar(repackaged)).manifest((manifest) -> {
				manifest.hasMainClass("org.springframework.boot.loader.JarLauncher");
				manifest.hasStartClass("some.random.Main");
				manifest.hasAttribute("Not-Used", "Foo");
<<<<<<< HEAD
			}).hasEntryWithNameStartingWith("BOOT-INF/lib/spring-context")
					.hasEntryWithNameStartingWith("BOOT-INF/lib/spring-core")
					.hasEntryWithNameStartingWith("BOOT-INF/lib/spring-jcl")
					.hasEntryWithNameStartingWith("BOOT-INF/lib/jakarta.servlet-api-6")
					.hasEntryWithName("BOOT-INF/classes/org/test/SampleApplication.class")
					.hasEntryWithName("org/springframework/boot/loader/JarLauncher.class");
			assertThat(buildLog(project))
					.contains("Replacing main artifact " + repackaged + " with repackaged archive,")
					.contains("The original artifact has been renamed to " + original)
					.contains("Installing " + repackaged + " to").doesNotContain("Installing " + original + " to");
=======
			})
				.hasEntryWithNameStartingWith("BOOT-INF/lib/spring-context")
				.hasEntryWithNameStartingWith("BOOT-INF/lib/spring-core")
				.hasEntryWithNameStartingWith("BOOT-INF/lib/spring-jcl")
				.hasEntryWithNameStartingWith("BOOT-INF/lib/jakarta.servlet-api-6")
				.hasEntryWithName("BOOT-INF/classes/org/test/SampleApplication.class")
				.hasEntryWithName("org/springframework/boot/loader/JarLauncher.class");
			assertThat(buildLog(project)).contains("Replacing main artifact with repackaged archive")
				.contains("Installing " + repackaged + " to")
				.doesNotContain("Installing " + original + " to");
>>>>>>> c4de86c2
		});
	}

	@TestTemplate
	void whenAttachIsDisabledOnlyTheOriginalJarIsInstalled(MavenBuild mavenBuild) {
		mavenBuild.project("jar-attach-disabled").goals("install").execute((project) -> {
			File original = new File(project, "target/jar-attach-disabled-0.0.1.BUILD-SNAPSHOT.jar.original");
			assertThat(original).isFile();
			File main = new File(project, "target/jar-attach-disabled-0.0.1.BUILD-SNAPSHOT.jar");
			assertThat(main).isFile();
			assertThat(buildLog(project)).contains("Updating main artifact " + main + " to " + original)
				.contains("Installing " + original + " to")
				.doesNotContain("Installing " + main + " to");
		});
	}

	@TestTemplate
	void whenAClassifierIsConfiguredTheRepackagedJarHasAClassifierAndBothItAndTheOriginalAreInstalled(
			MavenBuild mavenBuild) {
		mavenBuild.project("jar-classifier-main").goals("install").execute((project) -> {
			assertThat(new File(project, "target/jar-classifier-main-0.0.1.BUILD-SNAPSHOT.jar.original"))
				.doesNotExist();
			File main = new File(project, "target/jar-classifier-main-0.0.1.BUILD-SNAPSHOT.jar");
			assertThat(main).isFile();
			File repackaged = new File(project, "target/jar-classifier-main-0.0.1.BUILD-SNAPSHOT-test.jar");
			assertThat(jar(repackaged)).hasEntryWithNameStartingWith("BOOT-INF/classes/");
			assertThat(buildLog(project))
				.contains("Attaching repackaged archive " + repackaged + " with classifier test")
				.doesNotContain("Creating repackaged archive " + repackaged + " with classifier test")
				.contains("Installing " + main + " to")
				.contains("Installing " + repackaged + " to");
		});
	}

	@TestTemplate
	void whenBothJarsHaveTheSameClassifierRepackagingIsDoneInPlaceAndOnlyRepackagedJarIsInstalled(
			MavenBuild mavenBuild) {
		mavenBuild.project("jar-classifier-source").goals("install").execute((project) -> {
			File original = new File(project, "target/jar-classifier-source-0.0.1.BUILD-SNAPSHOT-test.jar.original");
			assertThat(original).isFile();
			File repackaged = new File(project, "target/jar-classifier-source-0.0.1.BUILD-SNAPSHOT-test.jar");
			assertThat(jar(repackaged)).hasEntryWithNameStartingWith("BOOT-INF/classes/");
<<<<<<< HEAD
			assertThat(buildLog(project))
					.contains("Replacing artifact with classifier test " + repackaged + " with repackaged archive,")
					.contains("The original artifact has been renamed to " + original)
					.doesNotContain("Installing " + original + " to").contains("Installing " + repackaged + " to");
=======
			assertThat(buildLog(project)).contains("Replacing artifact with classifier test with repackaged archive")
				.doesNotContain("Installing " + original + " to")
				.contains("Installing " + repackaged + " to");
>>>>>>> c4de86c2
		});
	}

	@TestTemplate
	void whenBothJarsHaveTheSameClassifierAndAttachIsDisabledOnlyTheOriginalJarIsInstalled(MavenBuild mavenBuild) {
		mavenBuild.project("jar-classifier-source-attach-disabled").goals("install").execute((project) -> {
			File original = new File(project,
					"target/jar-classifier-source-attach-disabled-0.0.1.BUILD-SNAPSHOT-test.jar.original");
			assertThat(original).isFile();
			File repackaged = new File(project,
					"target/jar-classifier-source-attach-disabled-0.0.1.BUILD-SNAPSHOT-test.jar");
			assertThat(jar(repackaged)).hasEntryWithNameStartingWith("BOOT-INF/classes/");
			assertThat(buildLog(project))
				.doesNotContain("Attaching repackaged archive " + repackaged + " with classifier test")
				.contains("Updating artifact with classifier test " + repackaged + " to " + original)
				.contains("Installing " + original + " to")
				.doesNotContain("Installing " + repackaged + " to");
		});
	}

	@TestTemplate
	void whenAClassifierAndAnOutputDirectoryAreConfiguredTheRepackagedJarHasAClassifierAndIsWrittenToTheOutputDirectory(
			MavenBuild mavenBuild) {
		mavenBuild.project("jar-create-dir").goals("install").execute((project) -> {
			File repackaged = new File(project, "target/foo/jar-create-dir-0.0.1.BUILD-SNAPSHOT-foo.jar");
			assertThat(jar(repackaged)).hasEntryWithNameStartingWith("BOOT-INF/classes/");
			assertThat(buildLog(project)).contains("Installing " + repackaged + " to");
		});
	}

	@TestTemplate
	void whenAnOutputDirectoryIsConfiguredTheRepackagedJarIsWrittenToIt(MavenBuild mavenBuild) {
		mavenBuild.project("jar-custom-dir").goals("install").execute((project) -> {
			File repackaged = new File(project, "target/foo/jar-custom-dir-0.0.1.BUILD-SNAPSHOT.jar");
			assertThat(jar(repackaged)).hasEntryWithNameStartingWith("BOOT-INF/classes/");
			assertThat(buildLog(project)).contains("Installing " + repackaged + " to");
		});
	}

	@TestTemplate
	void whenACustomLaunchScriptIsConfiguredItAppearsInTheRepackagedJar(MavenBuild mavenBuild) {
		mavenBuild.project("jar-custom-launcher").goals("install").execute((project) -> {
			File repackaged = new File(project, "target/jar-0.0.1.BUILD-SNAPSHOT.jar");
			assertThat(jar(repackaged)).hasEntryWithNameStartingWith("BOOT-INF/classes/");
			assertThat(launchScript(repackaged)).contains("Hello world");
		});
	}

	@TestTemplate
	void whenAnEntryIsExcludedItDoesNotAppearInTheRepackagedJar(MavenBuild mavenBuild) {
		mavenBuild.project("jar-exclude-entry").goals("install").execute((project) -> {
			File repackaged = new File(project, "target/jar-exclude-entry-0.0.1.BUILD-SNAPSHOT.jar");
			assertThat(jar(repackaged)).hasEntryWithNameStartingWith("BOOT-INF/classes/")
				.hasEntryWithNameStartingWith("BOOT-INF/lib/spring-context")
				.hasEntryWithNameStartingWith("BOOT-INF/lib/spring-core")
				.hasEntryWithNameStartingWith("BOOT-INF/lib/spring-jcl")
				.doesNotHaveEntryWithName("BOOT-INF/lib/servlet-api-2.5.jar");
		});
	}

	@TestTemplate
	void whenAGroupIsExcludedNoEntriesInThatGroupAppearInTheRepackagedJar(MavenBuild mavenBuild) {
		mavenBuild.project("jar-exclude-group").goals("install").execute((project) -> {
			File repackaged = new File(project, "target/jar-exclude-group-0.0.1.BUILD-SNAPSHOT.jar");
			assertThat(jar(repackaged)).hasEntryWithNameStartingWith("BOOT-INF/classes/")
				.hasEntryWithNameStartingWith("BOOT-INF/lib/spring-context")
				.hasEntryWithNameStartingWith("BOOT-INF/lib/spring-core")
				.hasEntryWithNameStartingWith("BOOT-INF/lib/spring-jcl")
				.doesNotHaveEntryWithName("BOOT-INF/lib/log4j-api-2.4.1.jar");
		});
	}

	@TestTemplate
	void whenAJarIsExecutableItBeginsWithTheDefaultLaunchScript(MavenBuild mavenBuild) {
		mavenBuild.project("jar-executable").execute((project) -> {
			File repackaged = new File(project, "target/jar-executable-0.0.1.BUILD-SNAPSHOT.jar");
			assertThat(jar(repackaged)).hasEntryWithNameStartingWith("BOOT-INF/classes/");
			assertThat(launchScript(repackaged)).contains("Spring Boot Startup Script")
				.contains("MyFullyExecutableJarName")
				.contains("MyFullyExecutableJarDesc");
		});
	}

	@TestTemplate
	void whenAJarIsBuiltWithLibrariesWithConflictingNamesTheyAreMadeUniqueUsingTheirGroupIds(MavenBuild mavenBuild) {
		mavenBuild.project("jar-lib-name-conflict").execute((project) -> {
			File repackaged = new File(project, "test-project/target/test-project-0.0.1.BUILD-SNAPSHOT.jar");
			assertThat(jar(repackaged)).hasEntryWithNameStartingWith("BOOT-INF/classes/")
				.hasEntryWithName("BOOT-INF/lib/org.springframework.boot.maven.it-acme-lib-0.0.1.BUILD-SNAPSHOT.jar")
				.hasEntryWithName(
						"BOOT-INF/lib/org.springframework.boot.maven.it.another-acme-lib-0.0.1.BUILD-SNAPSHOT.jar");
		});
	}

	@TestTemplate
	void whenAProjectUsesPomPackagingRepackagingIsSkipped(MavenBuild mavenBuild) {
		mavenBuild.project("jar-pom").execute((project) -> {
			File target = new File(project, "target");
			assertThat(target.listFiles()).containsExactly(new File(target, "build.log"));
		});
	}

	@TestTemplate
	void whenRepackagingIsSkippedTheJarIsNotRepackaged(MavenBuild mavenBuild) {
		mavenBuild.project("jar-skip").execute((project) -> {
			File main = new File(project, "target/jar-skip-0.0.1.BUILD-SNAPSHOT.jar");
			assertThat(jar(main)).doesNotHaveEntryWithNameStartingWith("org/springframework/boot");
			assertThat(new File(project, "target/jar-skip-0.0.1.BUILD-SNAPSHOT.jar.original")).doesNotExist();

		});
	}

	@TestTemplate
	void whenADependencyHasSystemScopeAndInclusionOfSystemScopeDependenciesIsEnabledItIsIncludedInTheRepackagedJar(
			MavenBuild mavenBuild) {
		mavenBuild.project("jar-system-scope").execute((project) -> {
			File main = new File(project, "target/jar-system-scope-0.0.1.BUILD-SNAPSHOT.jar");
			assertThat(jar(main)).hasEntryWithName("BOOT-INF/lib/sample-1.0.0.jar");

		});
	}

	@TestTemplate
	void whenADependencyHasSystemScopeItIsNotIncludedInTheRepackagedJar(MavenBuild mavenBuild) {
		mavenBuild.project("jar-system-scope-default").execute((project) -> {
			File main = new File(project, "target/jar-system-scope-default-0.0.1.BUILD-SNAPSHOT.jar");
			assertThat(jar(main)).doesNotHaveEntryWithName("BOOT-INF/lib/sample-1.0.0.jar");

		});
	}

	@TestTemplate
	void whenADependencyHasTestScopeItIsNotIncludedInTheRepackagedJar(MavenBuild mavenBuild) {
		mavenBuild.project("jar-test-scope").execute((project) -> {
			File main = new File(project, "target/jar-test-scope-0.0.1.BUILD-SNAPSHOT.jar");
			assertThat(jar(main)).doesNotHaveEntryWithNameStartingWith("BOOT-INF/lib/log4j")
				.hasEntryWithNameStartingWith("BOOT-INF/lib/spring-");
		});
	}

	@TestTemplate
	void whenAProjectUsesKotlinItsModuleMetadataIsRepackagedIntoBootInfClasses(MavenBuild mavenBuild) {
		mavenBuild.project("jar-with-kotlin-module").execute((project) -> {
			File main = new File(project, "target/jar-with-kotlin-module-0.0.1.BUILD-SNAPSHOT.jar");
			assertThat(jar(main)).hasEntryWithName("BOOT-INF/classes/META-INF/jar-with-kotlin-module.kotlin_module");
		});
	}

	@TestTemplate
	void whenAProjectIsBuiltWithALayoutPropertyTheSpecifiedLayoutIsUsed(MavenBuild mavenBuild) {
		mavenBuild.project("jar-with-layout-property")
			.goals("package", "-Dspring-boot.repackage.layout=ZIP")
			.execute((project) -> {
				File main = new File(project, "target/jar-with-layout-property-0.0.1.BUILD-SNAPSHOT.jar");
				assertThat(jar(main))
					.manifest((manifest) -> manifest.hasMainClass("org.springframework.boot.loader.PropertiesLauncher")
						.hasStartClass("org.test.SampleApplication"));
				assertThat(buildLog(project)).contains("Layout: ZIP");
			});
	}

	@TestTemplate
	void whenALayoutIsConfiguredTheSpecifiedLayoutIsUsed(MavenBuild mavenBuild) {
		mavenBuild.project("jar-with-zip-layout").execute((project) -> {
			File main = new File(project, "target/jar-with-zip-layout-0.0.1.BUILD-SNAPSHOT.jar");
			assertThat(jar(main))
				.manifest((manifest) -> manifest.hasMainClass("org.springframework.boot.loader.PropertiesLauncher")
					.hasStartClass("org.test.SampleApplication"));
			assertThat(buildLog(project)).contains("Layout: ZIP");
		});
	}

	@TestTemplate
	void whenRequiresUnpackConfigurationIsProvidedItIsReflectedInTheRepackagedJar(MavenBuild mavenBuild) {
		mavenBuild.project("jar-with-unpack").execute((project) -> {
			File main = new File(project, "target/jar-with-unpack-0.0.1.BUILD-SNAPSHOT.jar");
			assertThat(jar(main)).hasUnpackEntryWithNameStartingWith("BOOT-INF/lib/spring-core-")
				.hasEntryWithNameStartingWith("BOOT-INF/lib/spring-context-");
		});
	}

	@TestTemplate
	void whenJarIsRepackagedWithACustomLayoutTheJarUsesTheLayout(MavenBuild mavenBuild) {
		mavenBuild.project("jar-custom-layout").execute((project) -> {
			assertThat(jar(new File(project, "custom/target/custom-0.0.1.BUILD-SNAPSHOT.jar")))
				.hasEntryWithName("custom");
			assertThat(jar(new File(project, "default/target/default-0.0.1.BUILD-SNAPSHOT.jar")))
				.hasEntryWithName("sample");
		});
	}

	@TestTemplate
	void repackagedJarContainsTheLayersIndexByDefault(MavenBuild mavenBuild) {
		mavenBuild.project("jar-layered").execute((project) -> {
			File repackaged = new File(project, "jar/target/jar-layered-0.0.1.BUILD-SNAPSHOT.jar");
			assertThat(jar(repackaged)).hasEntryWithNameStartingWith("BOOT-INF/classes/")
				.hasEntryWithNameStartingWith("BOOT-INF/lib/jar-release")
				.hasEntryWithNameStartingWith("BOOT-INF/lib/jar-snapshot")
				.hasEntryWithNameStartingWith(
						"BOOT-INF/lib/" + JarModeLibrary.LAYER_TOOLS.getCoordinates().getArtifactId());
			try (JarFile jarFile = new JarFile(repackaged)) {
				Map<String, List<String>> layerIndex = readLayerIndex(jarFile);
				assertThat(layerIndex.keySet()).containsExactly("dependencies", "spring-boot-loader",
						"snapshot-dependencies", "application");
				assertThat(layerIndex.get("application")).contains("BOOT-INF/lib/jar-release-0.0.1.RELEASE.jar",
						"BOOT-INF/lib/jar-snapshot-0.0.1.BUILD-SNAPSHOT.jar");
				assertThat(layerIndex.get("dependencies"))
					.anyMatch((dependency) -> dependency.startsWith("BOOT-INF/lib/log4j-api-2"));
			}
			catch (IOException ex) {
			}
		});
	}

	@TestTemplate
	void whenJarIsRepackagedWithTheLayersDisabledDoesNotContainLayersIndex(MavenBuild mavenBuild) {
		mavenBuild.project("jar-layered-disabled").execute((project) -> {
			File repackaged = new File(project, "jar/target/jar-layered-0.0.1.BUILD-SNAPSHOT.jar");
			assertThat(jar(repackaged)).hasEntryWithNameStartingWith("BOOT-INF/classes/")
				.hasEntryWithNameStartingWith("BOOT-INF/lib/jar-release")
				.hasEntryWithNameStartingWith("BOOT-INF/lib/jar-snapshot")
				.doesNotHaveEntryWithName("BOOT-INF/layers.idx")
				.doesNotHaveEntryWithNameStartingWith("BOOT-INF/lib/" + JarModeLibrary.LAYER_TOOLS.getName());
		});
	}

	@TestTemplate
	void whenJarIsRepackagedWithTheLayersEnabledAndLayerToolsExcluded(MavenBuild mavenBuild) {
		mavenBuild.project("jar-layered-no-layer-tools").execute((project) -> {
			File repackaged = new File(project, "jar/target/jar-layered-0.0.1.BUILD-SNAPSHOT.jar");
			assertThat(jar(repackaged)).hasEntryWithNameStartingWith("BOOT-INF/classes/")
				.hasEntryWithNameStartingWith("BOOT-INF/lib/jar-release")
				.hasEntryWithNameStartingWith("BOOT-INF/lib/jar-snapshot")
				.hasEntryWithNameStartingWith("BOOT-INF/layers.idx")
				.doesNotHaveEntryWithNameStartingWith("BOOT-INF/lib/" + JarModeLibrary.LAYER_TOOLS.getName());
		});
	}

	@TestTemplate
	void whenJarIsRepackagedWithTheCustomLayers(MavenBuild mavenBuild) {
		mavenBuild.project("jar-layered-custom").execute((project) -> {
			File repackaged = new File(project, "jar/target/jar-layered-0.0.1.BUILD-SNAPSHOT.jar");
			assertThat(jar(repackaged)).hasEntryWithNameStartingWith("BOOT-INF/classes/")
				.hasEntryWithNameStartingWith("BOOT-INF/lib/jar-release")
				.hasEntryWithNameStartingWith("BOOT-INF/lib/jar-snapshot");
			try (JarFile jarFile = new JarFile(repackaged)) {
				Map<String, List<String>> layerIndex = readLayerIndex(jarFile);
				assertThat(layerIndex.keySet()).containsExactly("my-dependencies-name", "snapshot-dependencies",
						"configuration", "application");
				assertThat(layerIndex.get("application"))
					.contains("BOOT-INF/lib/jar-release-0.0.1.RELEASE.jar",
							"BOOT-INF/lib/jar-snapshot-0.0.1.BUILD-SNAPSHOT.jar",
							"BOOT-INF/lib/jar-classifier-0.0.1-bravo.jar")
					.doesNotContain("BOOT-INF/lib/jar-classifier-0.0.1-alpha.jar");
			}
		});
	}

	@TestTemplate
	void repackagedJarContainsClasspathIndex(MavenBuild mavenBuild) {
		mavenBuild.project("jar").execute((project) -> {
			File repackaged = new File(project, "target/jar-0.0.1.BUILD-SNAPSHOT.jar");
			assertThat(jar(repackaged))
				.manifest((manifest) -> manifest.hasAttribute("Spring-Boot-Classpath-Index", "BOOT-INF/classpath.idx"));
			assertThat(jar(repackaged)).hasEntryWithName("BOOT-INF/classpath.idx");
			try (JarFile jarFile = new JarFile(repackaged)) {
				List<String> index = readClasspathIndex(jarFile, "BOOT-INF/classpath.idx");
				assertThat(index).allMatch((entry) -> entry.startsWith("BOOT-INF/lib/"));
			}
		});
	}

	@TestTemplate
	void whenJarIsRepackagedWithOutputTimestampConfiguredThenJarIsReproducible(MavenBuild mavenBuild)
			throws InterruptedException {
		String firstHash = buildJarWithOutputTimestamp(mavenBuild);
		Thread.sleep(1500);
		String secondHash = buildJarWithOutputTimestamp(mavenBuild);
		assertThat(firstHash).isEqualTo(secondHash);
	}

	private String buildJarWithOutputTimestamp(MavenBuild mavenBuild) {
		AtomicReference<String> jarHash = new AtomicReference<>();
		mavenBuild.project("jar-output-timestamp").execute((project) -> {
			File repackaged = new File(project, "target/jar-output-timestamp-0.0.1.BUILD-SNAPSHOT.jar");
			assertThat(repackaged).isFile();
			assertThat(repackaged.lastModified()).isEqualTo(1584352800000L);
			try (JarFile jar = new JarFile(repackaged)) {
				List<String> unreproducibleEntries = jar.stream()
					.filter((entry) -> entry.getLastModifiedTime().toMillis() != 1584352800000L)
					.map((entry) -> entry.getName() + ": " + entry.getLastModifiedTime())
					.toList();
				assertThat(unreproducibleEntries).isEmpty();
				jarHash.set(FileUtils.sha1Hash(repackaged));
				FileSystemUtils.deleteRecursively(project);
			}
			catch (IOException ex) {
				throw new RuntimeException(ex);
			}
		});
		return jarHash.get();
	}

	@TestTemplate
	void whenJarIsRepackagedWithOutputTimestampConfiguredThenLibrariesAreSorted(MavenBuild mavenBuild) {
		mavenBuild.project("jar-output-timestamp").execute((project) -> {
			File repackaged = new File(project, "target/jar-output-timestamp-0.0.1.BUILD-SNAPSHOT.jar");
			List<String> sortedLibs = Arrays.asList("BOOT-INF/lib/jakarta.servlet-api", "BOOT-INF/lib/spring-aop",
					"BOOT-INF/lib/spring-beans", "BOOT-INF/lib/spring-boot-jarmode-layertools",
					"BOOT-INF/lib/spring-context", "BOOT-INF/lib/spring-core", "BOOT-INF/lib/spring-expression",
					"BOOT-INF/lib/spring-jcl");
			assertThat(jar(repackaged)).entryNamesInPath("BOOT-INF/lib/")
				.zipSatisfy(sortedLibs,
						(String jarLib, String expectedLib) -> assertThat(jarLib).startsWith(expectedLib));
		});
	}

}<|MERGE_RESOLUTION|>--- conflicted
+++ resolved
@@ -59,18 +59,6 @@
 				manifest.hasMainClass("org.springframework.boot.loader.JarLauncher");
 				manifest.hasStartClass("some.random.Main");
 				manifest.hasAttribute("Not-Used", "Foo");
-<<<<<<< HEAD
-			}).hasEntryWithNameStartingWith("BOOT-INF/lib/spring-context")
-					.hasEntryWithNameStartingWith("BOOT-INF/lib/spring-core")
-					.hasEntryWithNameStartingWith("BOOT-INF/lib/spring-jcl")
-					.hasEntryWithNameStartingWith("BOOT-INF/lib/jakarta.servlet-api-6")
-					.hasEntryWithName("BOOT-INF/classes/org/test/SampleApplication.class")
-					.hasEntryWithName("org/springframework/boot/loader/JarLauncher.class");
-			assertThat(buildLog(project))
-					.contains("Replacing main artifact " + repackaged + " with repackaged archive,")
-					.contains("The original artifact has been renamed to " + original)
-					.contains("Installing " + repackaged + " to").doesNotContain("Installing " + original + " to");
-=======
 			})
 				.hasEntryWithNameStartingWith("BOOT-INF/lib/spring-context")
 				.hasEntryWithNameStartingWith("BOOT-INF/lib/spring-core")
@@ -78,10 +66,11 @@
 				.hasEntryWithNameStartingWith("BOOT-INF/lib/jakarta.servlet-api-6")
 				.hasEntryWithName("BOOT-INF/classes/org/test/SampleApplication.class")
 				.hasEntryWithName("org/springframework/boot/loader/JarLauncher.class");
-			assertThat(buildLog(project)).contains("Replacing main artifact with repackaged archive")
+			assertThat(buildLog(project))
+				.contains("Replacing main artifact " + repackaged + " with repackaged archive,")
+				.contains("The original artifact has been renamed to " + original)
 				.contains("Installing " + repackaged + " to")
 				.doesNotContain("Installing " + original + " to");
->>>>>>> c4de86c2
 		});
 	}
 
@@ -124,16 +113,11 @@
 			assertThat(original).isFile();
 			File repackaged = new File(project, "target/jar-classifier-source-0.0.1.BUILD-SNAPSHOT-test.jar");
 			assertThat(jar(repackaged)).hasEntryWithNameStartingWith("BOOT-INF/classes/");
-<<<<<<< HEAD
 			assertThat(buildLog(project))
-					.contains("Replacing artifact with classifier test " + repackaged + " with repackaged archive,")
-					.contains("The original artifact has been renamed to " + original)
-					.doesNotContain("Installing " + original + " to").contains("Installing " + repackaged + " to");
-=======
-			assertThat(buildLog(project)).contains("Replacing artifact with classifier test with repackaged archive")
+				.contains("Replacing artifact with classifier test " + repackaged + " with repackaged archive,")
+				.contains("The original artifact has been renamed to " + original)
 				.doesNotContain("Installing " + original + " to")
 				.contains("Installing " + repackaged + " to");
->>>>>>> c4de86c2
 		});
 	}
 
