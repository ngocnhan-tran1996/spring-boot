[[using]]
= Using the Plugin
Maven users can inherit from the `spring-boot-starter-parent` project to obtain sensible defaults.
The parent project provides the following features:

* Java 17 as the default compiler level.
* UTF-8 source encoding.
* Compilation with `-parameters`.
* A dependency management section, inherited from the `spring-boot-dependencies` POM, that manages the versions of common dependencies.
This dependency management lets you omit `<version>` tags for those dependencies when used in your own POM.
<<<<<<< HEAD
* An execution of the <<goals.adoc#goals-repackage, `repackage` goal>> with a `repackage` execution id.
* A `native` profile that configures the build to be able to generate a Native image.
=======
* An execution of the <<goals.adoc#packaging.repackage-goal, `repackage` goal>> with a `repackage` execution id.
>>>>>>> 68baa6e7
* Sensible https://maven.apache.org/plugins/maven-resources-plugin/examples/filter.html[resource filtering].
* Sensible plugin configuration (https://github.com/ktoso/maven-git-commit-id-plugin[Git commit ID], and https://maven.apache.org/plugins/maven-shade-plugin/[shade]).
* Sensible resource filtering for `application.properties` and `application.yml` including profile-specific files (for example, `application-dev.properties` and `application-dev.yml`)

NOTE: Since the `application.properties` and `application.yml` files accept Spring style placeholders (`${...}`), the Maven filtering is changed to use `@..@` placeholders.
(You can override that by setting a Maven property called `resource.delimiter`.)



[[using.parent-pom]]
== Inheriting the Starter Parent POM
To configure your project to inherit from the `spring-boot-starter-parent`, set the `parent` as follows:

[source,xml,indent=0,subs="verbatim,quotes,attributes"]
----
	<!-- Inherit defaults from Spring Boot -->
	<parent>
		<groupId>org.springframework.boot</groupId>
		<artifactId>spring-boot-starter-parent</artifactId>
		<version>{gradle-project-version}</version>
	</parent>
----

NOTE: You should need to specify only the Spring Boot version number on this dependency.
If you import additional starters, you can safely omit the version number.

With that setup, you can also override individual dependencies by overriding a property in your own project.
For instance, to use a different version of the SLF4J library and the Spring Data release train, you would add the following to your `pom.xml`:

[source,xml,indent=0,subs="verbatim,attributes",tabsize=4]
----
include::../maven/using/different-versions-pom.xml[tags=different-versions]
----

Browse the {version-properties-appendix}[`Dependency versions Appendix`] in the Spring Boot reference for a complete list of dependency version properties.



[[using.import]]
== Using Spring Boot without the Parent POM
There may be reasons for you not to inherit from the `spring-boot-starter-parent` POM.
You may have your own corporate standard parent that you need to use or you may prefer to explicitly declare all your Maven configuration.

If you do not want to use the `spring-boot-starter-parent`, you can still keep the benefit of the dependency management (but not the plugin management) by using an `import` scoped dependency, as follows:

[source,xml,indent=0,subs="verbatim,attributes",tabsize=4]
----
include::../maven/using/no-starter-parent-pom.xml[tags=no-starter-parent]
----

The preceding sample setup does not let you override individual dependencies by using properties, as explained above.
To achieve the same result, you need to add entries in the `dependencyManagement` section of your project **before** the `spring-boot-dependencies` entry.
For instance, to use a different version of the SLF4J library and the Spring Data release train, you could add the following elements to your `pom.xml`:

[source,xml,indent=0,subs="verbatim,attributes",tabsize=4]
----
include::../maven/using/no-starter-parent-override-dependencies-pom.xml[tags=no-starter-parent-override-dependencies]
----



[[using.overriding-command-line]]
== Overriding settings on the command-line
The plugin offers a number of user properties, starting with `spring-boot`, to let you customize the configuration from the command-line.

For instance, you could tune the profiles to enable when running the application as follows:

[indent=0]
----
	$ mvn spring-boot:run -Dspring-boot.run.profiles=dev,local
----

If you want to both have a default while allowing it to be overridden on the command-line, you should use a combination of a user-provided project property and MOJO configuration.

[source,xml,indent=0,subs="verbatim,attributes",tabsize=4]
----
include::../maven/using/default-and-override-pom.xml[tags=default-and-override]
----

The above makes sure that `local` and `dev` are enabled by default.
Now a dedicated property has been exposed, this can be overridden on the command-line as well:

[indent=0]
----
	$ mvn spring-boot:run -Dapp.profiles=test
----<|MERGE_RESOLUTION|>--- conflicted
+++ resolved
@@ -8,12 +8,8 @@
 * Compilation with `-parameters`.
 * A dependency management section, inherited from the `spring-boot-dependencies` POM, that manages the versions of common dependencies.
 This dependency management lets you omit `<version>` tags for those dependencies when used in your own POM.
-<<<<<<< HEAD
-* An execution of the <<goals.adoc#goals-repackage, `repackage` goal>> with a `repackage` execution id.
+* An execution of the <<goals.adoc#packaging.repackage-goal, `repackage` goal>> with a `repackage` execution id.
 * A `native` profile that configures the build to be able to generate a Native image.
-=======
-* An execution of the <<goals.adoc#packaging.repackage-goal, `repackage` goal>> with a `repackage` execution id.
->>>>>>> 68baa6e7
 * Sensible https://maven.apache.org/plugins/maven-resources-plugin/examples/filter.html[resource filtering].
 * Sensible plugin configuration (https://github.com/ktoso/maven-git-commit-id-plugin[Git commit ID], and https://maven.apache.org/plugins/maven-shade-plugin/[shade]).
 * Sensible resource filtering for `application.properties` and `application.yml` including profile-specific files (for example, `application-dev.properties` and `application-dev.yml`)
