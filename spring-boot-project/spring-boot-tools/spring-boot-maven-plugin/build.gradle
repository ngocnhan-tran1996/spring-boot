--- conflicted
+++ resolved
@@ -91,21 +91,12 @@
 	xsdVersion = versionElements[0] + "." + versionElements[1]
 }
 
-<<<<<<< HEAD
-=======
-syncDocumentationSourceForAsciidoctor {
-	from(documentPluginGoals) {
-		into "asciidoc/goals"
-	}
-}
-
 task copySettingsXml(type: Copy) {
 	from file("src/intTest/projects/settings.xml")
 	into "${buildDir}/generated-resources/settings"
 	filter(springRepoistoryTransformers.mavenSettings())
 }
 
->>>>>>> d44e7c9a
 sourceSets {
 	main {
 		output.dir("${buildDir}/generated/resources/xsd", builtBy: "xsdResources")
