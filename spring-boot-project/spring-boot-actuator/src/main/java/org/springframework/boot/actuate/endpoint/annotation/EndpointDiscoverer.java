/*
 * Copyright 2012-2019 the original author or authors.
 *
 * Licensed under the Apache License, Version 2.0 (the "License");
 * you may not use this file except in compliance with the License.
 * You may obtain a copy of the License at
 *
 *      https://www.apache.org/licenses/LICENSE-2.0
 *
 * Unless required by applicable law or agreed to in writing, software
 * distributed under the License is distributed on an "AS IS" BASIS,
 * WITHOUT WARRANTIES OR CONDITIONS OF ANY KIND, either express or implied.
 * See the License for the specific language governing permissions and
 * limitations under the License.
 */

package org.springframework.boot.actuate.endpoint.annotation;

import java.util.Collection;
import java.util.Collections;
import java.util.HashSet;
import java.util.LinkedHashMap;
import java.util.LinkedHashSet;
import java.util.List;
import java.util.Map;
import java.util.Objects;
import java.util.Set;
import java.util.concurrent.ConcurrentHashMap;
import java.util.function.Function;
import java.util.function.Supplier;
import java.util.stream.Collectors;

import org.springframework.aop.scope.ScopedProxyUtils;
import org.springframework.beans.BeanUtils;
import org.springframework.beans.factory.BeanFactoryUtils;
import org.springframework.boot.actuate.endpoint.EndpointFilter;
import org.springframework.boot.actuate.endpoint.EndpointId;
import org.springframework.boot.actuate.endpoint.EndpointsSupplier;
import org.springframework.boot.actuate.endpoint.ExposableEndpoint;
import org.springframework.boot.actuate.endpoint.Operation;
import org.springframework.boot.actuate.endpoint.invoke.OperationInvoker;
import org.springframework.boot.actuate.endpoint.invoke.OperationInvokerAdvisor;
import org.springframework.boot.actuate.endpoint.invoke.ParameterValueMapper;
import org.springframework.boot.util.LambdaSafe;
import org.springframework.context.ApplicationContext;
import org.springframework.core.ResolvableType;
import org.springframework.core.annotation.MergedAnnotation;
import org.springframework.core.annotation.MergedAnnotations;
import org.springframework.core.annotation.MergedAnnotations.SearchStrategy;
import org.springframework.core.env.Environment;
import org.springframework.util.Assert;
import org.springframework.util.CollectionUtils;
import org.springframework.util.LinkedMultiValueMap;
import org.springframework.util.MultiValueMap;
import org.springframework.util.StringUtils;

/**
 * A Base for {@link EndpointsSupplier} implementations that discover
 * {@link Endpoint @Endpoint} beans and {@link EndpointExtension @EndpointExtension} beans
 * in an application context.
 *
 * @param <E> the endpoint type
 * @param <O> the operation type
 * @author Andy Wilkinson
 * @author Stephane Nicoll
 * @author Phillip Webb
 * @since 2.0.0
 */
public abstract class EndpointDiscoverer<E extends ExposableEndpoint<O>, O extends Operation>
		implements EndpointsSupplier<E> {

	private final ApplicationContext applicationContext;

	private final Collection<EndpointFilter<E>> filters;

	private final DiscoveredOperationsFactory<O> operationsFactory;

	private final Map<EndpointBean, E> filterEndpoints = new ConcurrentHashMap<>();

	private volatile Collection<E> endpoints;

	/**
	 * Create a new {@link EndpointDiscoverer} instance.
	 * @param applicationContext the source application context
	 * @param parameterValueMapper the parameter value mapper
	 * @param invokerAdvisors invoker advisors to apply
	 * @param filters filters to apply
	 */
	public EndpointDiscoverer(ApplicationContext applicationContext, ParameterValueMapper parameterValueMapper,
			Collection<OperationInvokerAdvisor> invokerAdvisors, Collection<EndpointFilter<E>> filters) {
		Assert.notNull(applicationContext, "ApplicationContext must not be null");
		Assert.notNull(parameterValueMapper, "ParameterValueMapper must not be null");
		Assert.notNull(invokerAdvisors, "InvokerAdvisors must not be null");
		Assert.notNull(filters, "Filters must not be null");
		this.applicationContext = applicationContext;
		this.filters = Collections.unmodifiableCollection(filters);
		this.operationsFactory = getOperationsFactory(parameterValueMapper, invokerAdvisors);
	}

	private DiscoveredOperationsFactory<O> getOperationsFactory(ParameterValueMapper parameterValueMapper,
			Collection<OperationInvokerAdvisor> invokerAdvisors) {
		return new DiscoveredOperationsFactory<O>(parameterValueMapper, invokerAdvisors) {

			@Override
			protected O createOperation(EndpointId endpointId, DiscoveredOperationMethod operationMethod,
					OperationInvoker invoker) {
				return EndpointDiscoverer.this.createOperation(endpointId, operationMethod, invoker);
			}

		};
	}

	@Override
	public final Collection<E> getEndpoints() {
		if (this.endpoints == null) {
			this.endpoints = discoverEndpoints();
		}
		return this.endpoints;
	}

	private Collection<E> discoverEndpoints() {
		Collection<EndpointBean> endpointBeans = createEndpointBeans();
		addExtensionBeans(endpointBeans);
		return convertToEndpoints(endpointBeans);
	}

	private Collection<EndpointBean> createEndpointBeans() {
		Map<EndpointId, EndpointBean> byId = new LinkedHashMap<>();
		String[] beanNames = BeanFactoryUtils.beanNamesForAnnotationIncludingAncestors(this.applicationContext,
				Endpoint.class);
		for (String beanName : beanNames) {
			if (!ScopedProxyUtils.isScopedTarget(beanName)) {
				EndpointBean endpointBean = createEndpointBean(beanName);
				EndpointBean previous = byId.putIfAbsent(endpointBean.getId(), endpointBean);
				Assert.state(previous == null, () -> "Found two endpoints with the id '" + endpointBean.getId() + "': '"
						+ endpointBean.getBeanName() + "' and '" + previous.getBeanName() + "'");
			}
		}
		return byId.values();
	}

	private EndpointBean createEndpointBean(String beanName) {
		Object bean = this.applicationContext.getBean(beanName);
		return new EndpointBean(this.applicationContext.getEnvironment(), beanName, bean);
	}

	private void addExtensionBeans(Collection<EndpointBean> endpointBeans) {
		Map<EndpointId, EndpointBean> byId = endpointBeans.stream()
				.collect(Collectors.toMap(EndpointBean::getId, Function.identity()));
		String[] beanNames = BeanFactoryUtils.beanNamesForAnnotationIncludingAncestors(this.applicationContext,
				EndpointExtension.class);
		for (String beanName : beanNames) {
			ExtensionBean extensionBean = createExtensionBean(beanName);
			EndpointBean endpointBean = byId.get(extensionBean.getEndpointId());
			Assert.state(endpointBean != null, () -> ("Invalid extension '" + extensionBean.getBeanName()
					+ "': no endpoint found with id '" + extensionBean.getEndpointId() + "'"));
			addExtensionBean(endpointBean, extensionBean);
		}
	}

	private ExtensionBean createExtensionBean(String beanName) {
		Object bean = this.applicationContext.getBean(beanName);
		return new ExtensionBean(this.applicationContext.getEnvironment(), beanName, bean);
	}

	private void addExtensionBean(EndpointBean endpointBean, ExtensionBean extensionBean) {
		if (isExtensionExposed(endpointBean, extensionBean)) {
			Assert.state(isEndpointExposed(endpointBean) || isEndpointFiltered(endpointBean),
					() -> "Endpoint bean '" + endpointBean.getBeanName() + "' cannot support the extension bean '"
							+ extensionBean.getBeanName() + "'");
			endpointBean.addExtension(extensionBean);
		}
	}

	private Collection<E> convertToEndpoints(Collection<EndpointBean> endpointBeans) {
		Set<E> endpoints = new LinkedHashSet<>();
		for (EndpointBean endpointBean : endpointBeans) {
			if (isEndpointExposed(endpointBean)) {
				endpoints.add(convertToEndpoint(endpointBean));
			}
		}
		return Collections.unmodifiableSet(endpoints);
	}

	private E convertToEndpoint(EndpointBean endpointBean) {
		MultiValueMap<OperationKey, O> indexed = new LinkedMultiValueMap<>();
		EndpointId id = endpointBean.getId();
		addOperations(indexed, id, endpointBean.getBean(), false);
		if (endpointBean.getExtensions().size() > 1) {
			String extensionBeans = endpointBean.getExtensions().stream().map(ExtensionBean::getBeanName)
					.collect(Collectors.joining(", "));
			throw new IllegalStateException("Found multiple extensions for the endpoint bean "
					+ endpointBean.getBeanName() + " (" + extensionBeans + ")");
		}
		for (ExtensionBean extensionBean : endpointBean.getExtensions()) {
			addOperations(indexed, id, extensionBean.getBean(), true);
		}
		assertNoDuplicateOperations(endpointBean, indexed);
		List<O> operations = indexed.values().stream().map(this::getLast).filter(Objects::nonNull)
				.collect(Collectors.collectingAndThen(Collectors.toList(), Collections::unmodifiableList));
		return createEndpoint(endpointBean.getBean(), id, endpointBean.isEnabledByDefault(), operations);
	}

	private void addOperations(MultiValueMap<OperationKey, O> indexed, EndpointId id, Object target,
			boolean replaceLast) {
		Set<OperationKey> replacedLast = new HashSet<>();
		Collection<O> operations = this.operationsFactory.createOperations(id, target);
		for (O operation : operations) {
			OperationKey key = createOperationKey(operation);
			O last = getLast(indexed.get(key));
			if (replaceLast && replacedLast.add(key) && last != null) {
				indexed.get(key).remove(last);
			}
			indexed.add(key, operation);
		}
	}

	private <T> T getLast(List<T> list) {
		return CollectionUtils.isEmpty(list) ? null : list.get(list.size() - 1);
	}

	private void assertNoDuplicateOperations(EndpointBean endpointBean, MultiValueMap<OperationKey, O> indexed) {
		List<OperationKey> duplicates = indexed.entrySet().stream().filter((entry) -> entry.getValue().size() > 1)
				.map(Map.Entry::getKey).collect(Collectors.toList());
		if (!duplicates.isEmpty()) {
			Set<ExtensionBean> extensions = endpointBean.getExtensions();
			String extensionBeanNames = extensions.stream().map(ExtensionBean::getBeanName)
					.collect(Collectors.joining(", "));
			throw new IllegalStateException("Unable to map duplicate endpoint operations: " + duplicates.toString()
					+ " to " + endpointBean.getBeanName()
					+ (extensions.isEmpty() ? "" : " (" + extensionBeanNames + ")"));
		}
	}

	private boolean isExtensionExposed(EndpointBean endpointBean, ExtensionBean extensionBean) {
		return isFilterMatch(extensionBean.getFilter(), endpointBean) && isExtensionExposed(extensionBean.getBean());
	}

	/**
	 * Determine if an extension bean should be exposed. Subclasses can override this
	 * method to provide additional logic.
	 * @param extensionBean the extension bean
	 * @return {@code true} if the extension is exposed
	 */
	protected boolean isExtensionExposed(Object extensionBean) {
		return true;
	}

	private boolean isEndpointExposed(EndpointBean endpointBean) {
		return isFilterMatch(endpointBean.getFilter(), endpointBean) && !isEndpointFiltered(endpointBean)
				&& isEndpointExposed(endpointBean.getBean());
	}

	/**
	 * Determine if an endpoint bean should be exposed. Subclasses can override this
	 * method to provide additional logic.
	 * @param endpointBean the endpoint bean
	 * @return {@code true} if the endpoint is exposed
	 */
	protected boolean isEndpointExposed(Object endpointBean) {
		return true;
	}

	private boolean isEndpointFiltered(EndpointBean endpointBean) {
		for (EndpointFilter<E> filter : this.filters) {
			if (!isFilterMatch(filter, endpointBean)) {
				return true;
			}
		}
		return false;
	}

	@SuppressWarnings("unchecked")
	private boolean isFilterMatch(Class<?> filter, EndpointBean endpointBean) {
		if (!isEndpointExposed(endpointBean.getBean())) {
			return false;
		}
		if (filter == null) {
			return true;
		}
		E endpoint = getFilterEndpoint(endpointBean);
		Class<?> generic = ResolvableType.forClass(EndpointFilter.class, filter).resolveGeneric(0);
		if (generic == null || generic.isInstance(endpoint)) {
			EndpointFilter<E> instance = (EndpointFilter<E>) BeanUtils.instantiateClass(filter);
			return isFilterMatch(instance, endpoint);
		}
		return false;
	}

	private boolean isFilterMatch(EndpointFilter<E> filter, EndpointBean endpointBean) {
		return isFilterMatch(filter, getFilterEndpoint(endpointBean));
	}

	@SuppressWarnings("unchecked")
	private boolean isFilterMatch(EndpointFilter<E> filter, E endpoint) {
		return LambdaSafe.callback(EndpointFilter.class, filter, endpoint).withLogger(EndpointDiscoverer.class)
				.invokeAnd((f) -> f.match(endpoint)).get();
	}

	private E getFilterEndpoint(EndpointBean endpointBean) {
		E endpoint = this.filterEndpoints.get(endpointBean);
		if (endpoint == null) {
			endpoint = createEndpoint(endpointBean.getBean(), endpointBean.getId(), endpointBean.isEnabledByDefault(),
					Collections.emptySet());
			this.filterEndpoints.put(endpointBean, endpoint);
		}
		return endpoint;
	}

	@SuppressWarnings("unchecked")
	protected Class<? extends E> getEndpointType() {
		return (Class<? extends E>) ResolvableType.forClass(EndpointDiscoverer.class, getClass()).resolveGeneric(0);
	}

	/**
	 * Factory method called to create the {@link ExposableEndpoint endpoint}.
	 * @param endpointBean the source endpoint bean
	 * @param id the ID of the endpoint
	 * @param enabledByDefault if the endpoint is enabled by default
	 * @param operations the endpoint operations
	 * @return a created endpoint (a {@link DiscoveredEndpoint} is recommended)
	 */
	protected abstract E createEndpoint(Object endpointBean, EndpointId id, boolean enabledByDefault,
			Collection<O> operations);

	/**
	 * Factory method to create an {@link Operation endpoint operation}.
	 * @param endpointId the endpoint id
	 * @param operationMethod the operation method
	 * @param invoker the invoker to use
	 * @return a created operation
	 */
	protected abstract O createOperation(EndpointId endpointId, DiscoveredOperationMethod operationMethod,
			OperationInvoker invoker);

	/**
	 * Create an {@link OperationKey} for the given operation.
	 * @param operation the source operation
	 * @return the operation key
	 */
	protected abstract OperationKey createOperationKey(O operation);

	/**
	 * A key generated for an {@link Operation} based on specific criteria from the actual
	 * operation implementation.
	 */
	protected static final class OperationKey {

		private final Object key;

		private final Supplier<String> description;

		/**
		 * Create a new {@link OperationKey} instance.
		 * @param key the underlying key for the operation
		 * @param description a human readable description of the key
		 */
		public OperationKey(Object key, Supplier<String> description) {
			Assert.notNull(key, "Key must not be null");
			Assert.notNull(description, "Description must not be null");
			this.key = key;
			this.description = description;
		}

		@Override
		public boolean equals(Object obj) {
			if (obj == this) {
				return true;
			}
			if (obj == null || getClass() != obj.getClass()) {
				return false;
			}
			return this.key.equals(((OperationKey) obj).key);
		}

		@Override
		public int hashCode() {
			return this.key.hashCode();
		}

		@Override
		public String toString() {
			return this.description.get();
		}

	}

	/**
	 * Information about an {@link Endpoint @Endpoint} bean.
	 */
	private static class EndpointBean {

		private final String beanName;

		private final Object bean;

		private final EndpointId id;

		private boolean enabledByDefault;

		private final Class<?> filter;

		private Set<ExtensionBean> extensions = new LinkedHashSet<>();

		EndpointBean(Environment environment, String beanName, Object bean) {
			MergedAnnotation<Endpoint> annotation = MergedAnnotations
					.from(bean.getClass(), SearchStrategy.TYPE_HIERARCHY).get(Endpoint.class);
			String id = annotation.getString("id");
			Assert.state(StringUtils.hasText(id),
					() -> "No @Endpoint id attribute specified for " + bean.getClass().getName());
			this.beanName = beanName;
			this.bean = bean;
			this.id = EndpointId.of(environment, id);
			this.enabledByDefault = annotation.getBoolean("enableByDefault");
			this.filter = getFilter(this.bean.getClass());
		}

		void addExtension(ExtensionBean extensionBean) {
			this.extensions.add(extensionBean);
		}

		Set<ExtensionBean> getExtensions() {
			return this.extensions;
		}

		private Class<?> getFilter(Class<?> type) {
<<<<<<< HEAD
			return MergedAnnotations.from(type).get(FilteredEndpoint.class)
					.getValue(MergedAnnotation.VALUE, Class.class).orElse(null);
=======
			AnnotationAttributes attributes = AnnotatedElementUtils.findMergedAnnotationAttributes(type,
					FilteredEndpoint.class, false, true);
			if (attributes == null) {
				return null;
			}
			return attributes.getClass("value");
>>>>>>> ed50bf24
		}

		String getBeanName() {
			return this.beanName;
		}

		Object getBean() {
			return this.bean;
		}

		EndpointId getId() {
			return this.id;
		}

		boolean isEnabledByDefault() {
			return this.enabledByDefault;
		}

		Class<?> getFilter() {
			return this.filter;
		}

	}

	/**
	 * Information about an {@link EndpointExtension @EndpointExtension} bean.
	 */
	private static class ExtensionBean {

		private final String beanName;

		private final Object bean;

		private final EndpointId endpointId;

		private final Class<?> filter;

		ExtensionBean(Environment environment, String beanName, Object bean) {
			this.bean = bean;
			this.beanName = beanName;
			MergedAnnotation<EndpointExtension> extensionAnnotation = MergedAnnotations
					.from(bean.getClass(), SearchStrategy.TYPE_HIERARCHY).get(EndpointExtension.class);
			Class<?> endpointType = extensionAnnotation.getClass("endpoint");
			MergedAnnotation<Endpoint> endpointAnnotation = MergedAnnotations
					.from(endpointType, SearchStrategy.TYPE_HIERARCHY).get(Endpoint.class);
			Assert.state(endpointAnnotation.isPresent(),
					() -> "Extension " + endpointType.getName() + " does not specify an endpoint");
			this.endpointId = EndpointId.of(environment, endpointAnnotation.getString("id"));
			this.filter = extensionAnnotation.getClass("filter");
		}

		String getBeanName() {
			return this.beanName;
		}

		Object getBean() {
			return this.bean;
		}

		EndpointId getEndpointId() {
			return this.endpointId;
		}

		Class<?> getFilter() {
			return this.filter;
		}

	}

}<|MERGE_RESOLUTION|>--- conflicted
+++ resolved
@@ -424,17 +424,8 @@
 		}
 
 		private Class<?> getFilter(Class<?> type) {
-<<<<<<< HEAD
-			return MergedAnnotations.from(type).get(FilteredEndpoint.class)
+			return MergedAnnotations.from(type, SearchStrategy.TYPE_HIERARCHY).get(FilteredEndpoint.class)
 					.getValue(MergedAnnotation.VALUE, Class.class).orElse(null);
-=======
-			AnnotationAttributes attributes = AnnotatedElementUtils.findMergedAnnotationAttributes(type,
-					FilteredEndpoint.class, false, true);
-			if (attributes == null) {
-				return null;
-			}
-			return attributes.getClass("value");
->>>>>>> ed50bf24
 		}
 
 		String getBeanName() {
