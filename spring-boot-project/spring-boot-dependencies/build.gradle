--- conflicted
+++ resolved
@@ -1366,14 +1366,7 @@
 			]
 		}
 	}
-<<<<<<< HEAD
 	library("Spring Data Bom", "2022.0.0-SNAPSHOT") {
-=======
-	library("Spring Data Bom", "2021.2.0-RC1") {
-		prohibit("[2022.0.0-M1,)") {
-			because "it uses Spring Framework 6"
-		}
->>>>>>> 2d663f2e
 		group("org.springframework.data") {
 			imports = [
 				"spring-data-bom"
