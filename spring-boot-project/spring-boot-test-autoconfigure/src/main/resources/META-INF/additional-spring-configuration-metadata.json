--- conflicted
+++ resolved
@@ -13,17 +13,16 @@
       "defaultValue": false
     },
     {
-<<<<<<< HEAD
       "name": "spring.test.print-condition-evaluation-report",
       "type": "java.lang.Boolean",
       "description": "Whether the condition evaluation report should be printed when the ApplicationContext fails to start.",
       "defaultValue": true
-=======
+    },
+    {
       "name": "spring.test.webtestclient.timeout",
       "type": "java.time.Duration",
       "description": "Maximum amount of time to wait for responses.",
       "defaultValue": "5s"
->>>>>>> 1e5afaf3
     }
   ]
 }