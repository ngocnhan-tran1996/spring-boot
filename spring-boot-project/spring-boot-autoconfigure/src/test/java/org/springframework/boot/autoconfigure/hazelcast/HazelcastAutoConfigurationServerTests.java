--- conflicted
+++ resolved
@@ -173,7 +173,6 @@
 		});
 	}
 
-<<<<<<< HEAD
 	@Test
 	void autoConfiguredConfigUsesSpringManagedContext() {
 		this.contextRunner.run((context) -> {
@@ -205,14 +204,14 @@
 			Config config = context.getBean(HazelcastInstance.class).getConfig();
 			assertThat(config.getManagedContext()).isNull();
 		});
-=======
+	}
+
 	private static Config createTestConfig(String instanceName) {
 		Config config = new Config(instanceName);
 		JoinConfig join = config.getNetworkConfig().getJoin();
 		join.getAutoDetectionConfig().setEnabled(false);
 		join.getMulticastConfig().setEnabled(false);
 		return config;
->>>>>>> e92c64f6
 	}
 
 	@Configuration(proxyBeanMethods = false)
