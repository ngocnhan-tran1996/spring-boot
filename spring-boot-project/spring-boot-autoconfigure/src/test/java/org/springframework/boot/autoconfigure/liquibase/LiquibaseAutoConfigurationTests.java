--- conflicted
+++ resolved
@@ -78,25 +78,17 @@
 			.withPropertyValues("spring.datasource.generate-unique-name=true");
 
 	@Test
-<<<<<<< HEAD
 	public void backsOffWithNoDataSourceBeanAndNoLiquibaseUrl() {
-		this.contextRunner.run(
-				(context) -> assertThat(context).doesNotHaveBean(SpringLiquibase.class));
-=======
-	public void noDataSource() {
 		this.contextRunner.run((context) -> assertThat(context).doesNotHaveBean(SpringLiquibase.class));
->>>>>>> 24925c3d
 	}
 
 	@Test
 	public void createsDataSourceWithNoDataSourceBeanAndLiquibaseUrl() {
-		this.contextRunner
-				.withPropertyValues("spring.liquibase.url:jdbc:hsqldb:mem:liquibase")
+		this.contextRunner.withPropertyValues("spring.liquibase.url:jdbc:hsqldb:mem:liquibase")
 				.run(assertLiquibase((liquibase) -> {
 					DataSource dataSource = liquibase.getDataSource();
 					assertThat(((HikariDataSource) dataSource).isClosed()).isTrue();
-					assertThat(((HikariDataSource) dataSource).getJdbcUrl())
-							.isEqualTo("jdbc:hsqldb:mem:liquibase");
+					assertThat(((HikariDataSource) dataSource).getJdbcUrl()).isEqualTo("jdbc:hsqldb:mem:liquibase");
 				}));
 	}
 
@@ -206,25 +198,13 @@
 	public void overrideUser() {
 		String jdbcUrl = "jdbc:hsqldb:mem:normal";
 		this.contextRunner.withUserConfiguration(EmbeddedDataSourceConfiguration.class)
-<<<<<<< HEAD
-				.withPropertyValues("spring.datasource.url:" + jdbcUrl,
-						"spring.datasource.username:not-sa", "spring.liquibase.user:sa")
+				.withPropertyValues("spring.datasource.url:" + jdbcUrl, "spring.datasource.username:not-sa",
+						"spring.liquibase.user:sa")
 				.run(assertLiquibase((liquibase) -> {
 					DataSource dataSource = liquibase.getDataSource();
 					assertThat(((HikariDataSource) dataSource).isClosed()).isTrue();
-					assertThat(((HikariDataSource) dataSource).getJdbcUrl())
-							.isEqualTo(jdbcUrl);
-					assertThat(((HikariDataSource) dataSource).getUsername())
-							.isEqualTo("sa");
-=======
-				.withPropertyValues("spring.datasource.url:jdbc:hsqldb:mem:normal", "spring.datasource.username:not-sa",
-						"spring.liquibase.user:sa")
-				.run(assertLiquibase((liquibase) -> {
-					DataSource dataSource = liquibase.getDataSource();
-					assertThat(((HikariDataSource) dataSource).isClosed()).isTrue();
-					assertThat(((HikariDataSource) dataSource).getJdbcUrl()).isEqualTo("jdbc:hsqldb:mem:normal");
+					assertThat(((HikariDataSource) dataSource).getJdbcUrl()).isEqualTo(jdbcUrl);
 					assertThat(((HikariDataSource) dataSource).getUsername()).isEqualTo("sa");
->>>>>>> 24925c3d
 				}));
 	}
 
@@ -252,11 +232,7 @@
 				.run(assertLiquibase((liquibase) -> {
 					Object log = ReflectionTestUtils.getField(liquibase, "log");
 					assertThat(log).isInstanceOf(Slf4jLogger.class);
-<<<<<<< HEAD
 					assertThat(output).doesNotContain(": liquibase:");
-=======
-					assertThat(this.outputCapture.toString()).doesNotContain(": liquibase:");
->>>>>>> 24925c3d
 				}));
 	}
 
